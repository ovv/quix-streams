from .app import Application
from .models import MessageContext
from .state import State
from .context import message_context, message_key

<<<<<<< HEAD
__version__ = "2.2.0alpha"
=======
__version__ = "2.1.4alpha"
>>>>>>> 510b131a
<|MERGE_RESOLUTION|>--- conflicted
+++ resolved
@@ -3,8 +3,5 @@
 from .state import State
 from .context import message_context, message_key
 
-<<<<<<< HEAD
-__version__ = "2.2.0alpha"
-=======
-__version__ = "2.1.4alpha"
->>>>>>> 510b131a
+
+__version__ = "2.2.0alpha"